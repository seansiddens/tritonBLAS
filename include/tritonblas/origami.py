import torch
import itertools
import origami

<<<<<<< HEAD
from math import ceil
=======
# https://docs.pytorch.org/docs/stable/tensors.html
dtype_to_str = {
    torch.float32: "f32",
    torch.complex64: "c32",
    torch.complex128: "c64",
    torch.float64: "f64",
    torch.float16: "f16",
    torch.int32: "i32",
    torch.bfloat16: "bf16",
    torch.int8: "i8",
    torch.float8_e5m2: "f8",
    torch.float8_e4m3fn: "f8",
}

>>>>>>> ec0da2c6

class MatmulHeuristicResult:
    def __init__(
        self,
        m,
        n,
        k,
        a_dtype,
        b_dtype,
        c_dtype,
        MI_dim=None,
        mx_block_size=0,  # Number of MX datatype elements that share a scale
        streamk=True
    ):

        # Set Instance Variables
        self.m = m
        self.n = n
        self.k = k
        
        # Instantiate hardare information object
        self.hardware = origami.get_hardware_for_device(0)
        self.block_mn_range = [16, 32, 64, 128, 256]
        self.block_k_range = [16, 32, 64]
        
        self.element_size_A = torch.finfo(a_dtype).bits
        self.element_size_B = torch.finfo(b_dtype).bits
        self.element_size_out = torch.finfo(c_dtype).bits
        self.mi_dtype = dtype_to_str.get(c_dtype)
        
        # Infer Matrix Instruction Dimensions from datatypes
        self.MI_dim = self._infer_matrix_instruction_dimensions(
            self.element_size_A, self.element_size_B
        )

        self.kernel_occupancy = [1]  # Number of WG possibly co-resident in a CU
        self.mx_block_size = mx_block_size

        self.config = self._prepare_config()
        if streamk:
            self.grid = self.compute_sk_grid()
        else:
            self.grid=self.hardware.N_CU

    def _infer_matrix_instruction_dimensions(self, element_size_A, element_size_B):
        """
        Infers the matrix instruction dimensions based on the hardware configuration
        and the sizes of the input data types.

        Parameters:
            element_size_A (int): The size (in bits) of the elements in matrix A.
            element_size_B (int): The size (in bits) of the elements in matrix B.

        Returns:
            list[int]: A list representing the matrix instruction dimensions [M, N, K].

        Raises:
            ValueError: If the hardware architecture is unsupported or if the data type
            sizes are not compatible with the detected hardware.
        """
        MI_dim = None
        # gfx950
        if self.hardware.N_CU == 256:
            # FP32
            if max(element_size_A, element_size_B) == 32:
                MI_dim = [16, 16, 4]
            # FP16/BF16
            if max(element_size_A, element_size_B) == 16:
                MI_dim = [16, 16, 32]
            # F4F6F8
            if max(element_size_A, element_size_B) <= 8:
                MI_dim = [16, 16, 128]
        # gfx942
        if self.hardware.N_CU == 304:
            # FP32
            if max(element_size_A, element_size_B) == 32:
                MI_dim = [16, 16, 4]
            # FP16/BF16
            if max(element_size_A, element_size_B) == 16:
                MI_dim = [16, 16, 16]
            # F8
            if max(element_size_A, element_size_B) == 8:
                MI_dim = [16, 16, 32]
                self.block_mn_range = self.block_mn_range + [512]
                self.block_k_range = self.block_k_range + [128, 256]

            # F4F6 -> Unsupported on MI300X
            if max(element_size_A, element_size_B) < 8:
                raise ValueError("MI300X doesn't support F4/F6")
        # Architecture Detected is not valid
        if MI_dim == None:
            raise ValueError(
                f"No Valid Matrix Instruction integrated for {element_size_A}-bit or {element_size_B}-bit datatypes"
            )
        return MI_dim

    def _get_valid_tiles(self):
        return list(
            itertools.product(
                self.block_mn_range,
                self.block_mn_range,
                self.block_k_range,
                [self.MI_dim[0]],  # MI_M
                [self.MI_dim[1]],  # MI_N
                [self.MI_dim[2]],  # MI_K
                self.kernel_occupancy,
            )
        )

    def _get_gsize_m(self, BLK_M, BLK_N, BLK_K):
        results = origami.select_best_wgm(
            self.m,  # M
            self.n,  # N
            self.k,  # K
            1,  # batch
            self.hardware,  # Hardware
            BLK_M,  # MT_M
            BLK_N,  # MT_N
            BLK_K,  # MT_K
            self.MI_dim[0],  # MI_M
            self.MI_dim[1],  # MI_N
            self.MI_dim[2],  # MI_K
            [1, 2, 4, 6, 8],  # WGM List
            self.element_size_A,  # element size
            0.8,  # H_L2
            False,  # debug
            False,  # Print
        )
        return results[1]

    def _get_best_tile_size(self):
        valid_tiles = self._get_valid_tiles()
        results = origami.select_best_macro_tile_size(
            self.m,  # M
            self.n,  # N
            self.k,  # K
            1,  # Batch
            True,  # transA
            False,  # transB
            self.hardware,  # Hardware
            valid_tiles,  # Tile List
            self.element_size_A,  # Element Size A
            self.element_size_B,  # Element Size B
            self.element_size_out,  # Element Size Out
            origami.string_to_datatype(self.mi_dtype), # MI Data Type
            self.mx_block_size,  # MX Block Size
            0.8,  # H_L2
            False,  # debug
            False,  # Print
            6,  # WGM
        )

        best_result = results[0]
        return (best_result[1], best_result[2], best_result[3])

    def _prepare_config(self):
        BLK_M, BLK_N, BLK_K = self._get_best_tile_size()
        gsize_m = self._get_gsize_m(BLK_M, BLK_N, BLK_K)
        return BLK_M, BLK_N, BLK_K, gsize_m

    def get_config(self):
        return self.config

    def get_grid(self):
        return self.grid

    def partial_tile_size(self, sk_grid: int) -> int:
        """
        Python equivalent of ContractionSolution::partialTileSize.

        workspaceSizePerElemC = (element_size_out bits) / 8 → bytes per output element

        tileSize = BLK_M * BLK_N * workspaceSizePerElemC
        return tileSize * sk_grid
        """
        # get the macro-tile dims you already compute
        BLK_M, BLK_N, _,GSIZE = self.get_config()

        # bytes per C element
        bytes_per_elem = self.element_size_out // 8

        # size of one partial tile per WG
        tile_size = BLK_M * BLK_N * bytes_per_elem

        # scale by the number of partial‑tiles per WG
        return tile_size * sk_grid

    def compute_sk_grid(self):
        """
        Implements the dynamic‐grid mode logic
        """
        config=self.config
        cu_count = self.hardware.N_CU
        BLK_M = config[0]
        BLK_N = config[1]
        BLK_K = config[2]
        # Fallback if no better fractional split is found
        tiles = ceil(self.m/BLK_M) * ceil(self.n/BLK_N)
        sk_grid = tiles
        iters_per_tile = max(1, ceil(self.k/BLK_K))

        # More tiles than CUs: try fractional splits to distribute work
        if tiles > cu_count:
            virt_cu_count = cu_count
            #if size_mapping.CUOccupancy > 1:
                #virt_cu_count *= size_mapping.CUOccupancy

            # Try these fractional denominators in order
            tile_fractions = [0.0, 1.0/2.0, 1.0/8.0, 1.0/5.0, 1.0/4.0, 1.0/3.0]
            min_even_tiles = tiles / virt_cu_count

            for frac in tile_fractions:
                # Compute candidate grid with rounding
                frac_grid = int((tiles / (min_even_tiles + frac)) + 0.5)

                # Skip if this split leaves a remainder AND workspace is too large
                if (tiles % frac_grid != 0 and
                    self.partial_tile_size(frac_grid) > 128 * 1024 * 1024):
                    continue

                # Accept the first grid no larger than the virtual CU count
                if frac_grid <= virt_cu_count:
                    sk_grid = frac_grid
                    break

        # Fewer tiles than CUs: split along k-dimension up to some factor
        elif tiles < cu_count:
            split_factors = [8, 6, 4, 3, 2, 1]
            for factor in split_factors:
                split_grid = tiles * factor
                iters_per_cu = iters_per_tile // factor

                if split_grid <= cu_count and iters_per_cu >= 8:
                    sk_grid = split_grid
                    break

        # Final check: if the chosen grid leaves a remainder AND
        # workspace exceeds what the problem allows, fall back to no split
        if (tiles % sk_grid != 0):
            sk_grid = tiles

        return sk_grid<|MERGE_RESOLUTION|>--- conflicted
+++ resolved
@@ -1,10 +1,8 @@
 import torch
 import itertools
 import origami
-
-<<<<<<< HEAD
 from math import ceil
-=======
+
 # https://docs.pytorch.org/docs/stable/tensors.html
 dtype_to_str = {
     torch.float32: "f32",
@@ -19,7 +17,6 @@
     torch.float8_e4m3fn: "f8",
 }
 
->>>>>>> ec0da2c6
 
 class MatmulHeuristicResult:
     def __init__(
@@ -32,24 +29,24 @@
         c_dtype,
         MI_dim=None,
         mx_block_size=0,  # Number of MX datatype elements that share a scale
-        streamk=True
+        streamk=True,
     ):
 
         # Set Instance Variables
         self.m = m
         self.n = n
         self.k = k
-        
+
         # Instantiate hardare information object
         self.hardware = origami.get_hardware_for_device(0)
         self.block_mn_range = [16, 32, 64, 128, 256]
         self.block_k_range = [16, 32, 64]
-        
+
         self.element_size_A = torch.finfo(a_dtype).bits
         self.element_size_B = torch.finfo(b_dtype).bits
         self.element_size_out = torch.finfo(c_dtype).bits
         self.mi_dtype = dtype_to_str.get(c_dtype)
-        
+
         # Infer Matrix Instruction Dimensions from datatypes
         self.MI_dim = self._infer_matrix_instruction_dimensions(
             self.element_size_A, self.element_size_B
@@ -62,7 +59,7 @@
         if streamk:
             self.grid = self.compute_sk_grid()
         else:
-            self.grid=self.hardware.N_CU
+            self.grid = self.hardware.N_CU
 
     def _infer_matrix_instruction_dimensions(self, element_size_A, element_size_B):
         """
@@ -164,7 +161,7 @@
             self.element_size_A,  # Element Size A
             self.element_size_B,  # Element Size B
             self.element_size_out,  # Element Size Out
-            origami.string_to_datatype(self.mi_dtype), # MI Data Type
+            origami.string_to_datatype(self.mi_dtype),  # MI Data Type
             self.mx_block_size,  # MX Block Size
             0.8,  # H_L2
             False,  # debug
@@ -196,7 +193,7 @@
         return tileSize * sk_grid
         """
         # get the macro-tile dims you already compute
-        BLK_M, BLK_N, _,GSIZE = self.get_config()
+        BLK_M, BLK_N, _, GSIZE = self.get_config()
 
         # bytes per C element
         bytes_per_elem = self.element_size_out // 8
@@ -211,24 +208,31 @@
         """
         Implements the dynamic‐grid mode logic
         """
-        config=self.config
+        config = self.config
         cu_count = self.hardware.N_CU
         BLK_M = config[0]
         BLK_N = config[1]
         BLK_K = config[2]
         # Fallback if no better fractional split is found
-        tiles = ceil(self.m/BLK_M) * ceil(self.n/BLK_N)
+        tiles = ceil(self.m / BLK_M) * ceil(self.n / BLK_N)
         sk_grid = tiles
-        iters_per_tile = max(1, ceil(self.k/BLK_K))
+        iters_per_tile = max(1, ceil(self.k / BLK_K))
 
         # More tiles than CUs: try fractional splits to distribute work
         if tiles > cu_count:
             virt_cu_count = cu_count
-            #if size_mapping.CUOccupancy > 1:
-                #virt_cu_count *= size_mapping.CUOccupancy
+            # if size_mapping.CUOccupancy > 1:
+            # virt_cu_count *= size_mapping.CUOccupancy
 
             # Try these fractional denominators in order
-            tile_fractions = [0.0, 1.0/2.0, 1.0/8.0, 1.0/5.0, 1.0/4.0, 1.0/3.0]
+            tile_fractions = [
+                0.0,
+                1.0 / 2.0,
+                1.0 / 8.0,
+                1.0 / 5.0,
+                1.0 / 4.0,
+                1.0 / 3.0,
+            ]
             min_even_tiles = tiles / virt_cu_count
 
             for frac in tile_fractions:
@@ -236,8 +240,10 @@
                 frac_grid = int((tiles / (min_even_tiles + frac)) + 0.5)
 
                 # Skip if this split leaves a remainder AND workspace is too large
-                if (tiles % frac_grid != 0 and
-                    self.partial_tile_size(frac_grid) > 128 * 1024 * 1024):
+                if (
+                    tiles % frac_grid != 0
+                    and self.partial_tile_size(frac_grid) > 128 * 1024 * 1024
+                ):
                     continue
 
                 # Accept the first grid no larger than the virtual CU count
@@ -258,7 +264,7 @@
 
         # Final check: if the chosen grid leaves a remainder AND
         # workspace exceeds what the problem allows, fall back to no split
-        if (tiles % sk_grid != 0):
+        if tiles % sk_grid != 0:
             sk_grid = tiles
 
         return sk_grid